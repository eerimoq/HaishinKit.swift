--- conflicted
+++ resolved
@@ -90,11 +90,6 @@
     public private(set) var isRunning: Atomic<Bool> = .init(false)
 
     var lockQueue = DispatchQueue(label: "com.haishinkit.HaishinKit.VideoCodec.lock")
-<<<<<<< HEAD
-
-=======
-    var expectedFrameRate = IOMixer.defaultFrameRate
->>>>>>> 53407602
     var formatDescription: CMFormatDescription? {
         didSet {
             guard !CMFormatDescriptionEqual(formatDescription, otherFormatDescription: oldValue) else {
@@ -214,36 +209,6 @@
         }
     }
 
-<<<<<<< HEAD
-=======
-    func options() -> Set<VTSessionOption> {
-        let isBaseline = profileLevel.contains("Baseline")
-        var options = Set<VTSessionOption>([
-            .init(key: .realTime, value: kCFBooleanTrue),
-            .init(key: .profileLevel, value: profileLevel as NSObject),
-            .init(key: bitRateMode.key, value: NSNumber(value: bitrate)),
-            // It seemes that VT supports the range 0 to 30.
-            .init(key: .expectedFrameRate, value: NSNumber(value: (expectedFrameRate <= 30) ? expectedFrameRate : 0)),
-            .init(key: .maxKeyFrameIntervalDuration, value: NSNumber(value: maxKeyFrameIntervalDuration)),
-            .init(key: .allowFrameReordering, value: (allowFrameReordering ?? !isBaseline) as NSObject),
-            .init(key: .pixelTransferProperties, value: [
-                "ScalingMode": scalingMode.rawValue
-            ] as NSObject)
-        ])
-        #if os(OSX)
-        if enabledHardwareEncoder {
-            options.insert(.init(key: .encoderID, value: VideoCodec.encoderName))
-            options.insert(.init(key: .enableHardwareAcceleratedVideoEncoder, value: kCFBooleanTrue))
-            options.insert(.init(key: .requireHardwareAcceleratedVideoEncoder, value: kCFBooleanTrue))
-        }
-        #endif
-        if !isBaseline {
-            options.insert(.init(key: .H264EntropyMode, value: kVTH264EntropyMode_CABAC))
-        }
-        return options
-    }
-
->>>>>>> 53407602
     #if os(iOS)
     @objc
     private func applicationWillEnterForeground(_ notification: Notification) {
