--- conflicted
+++ resolved
@@ -497,8 +497,6 @@
             duration: timestamp
         )
     }
-<<<<<<< HEAD
-=======
 }
 #endif
 
@@ -566,5 +564,4 @@
     private func initialize() {
         addSublayer(surface)
     }
->>>>>>> b8ea0d7c
 }